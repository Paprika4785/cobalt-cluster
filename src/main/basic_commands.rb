# Crystal: BasicCommands


# This crystal contains the basic commands of the bot, such as ping and exit.
module Bot::BasicCommands
  extend Discordrb::Commands::CommandContainer
  include Constants
  
  # Ping command
  command :ping do |event|
<<<<<<< HEAD
    break unless event.user.id == OWNER_ID || COBALT_DEV_ID.include?(event.user.id) || event.user.role?(COBALT_MOMMY_ROLE_ID) || event.user.role?(MODERATOR_ROLE_ID)
=======
    break unless event.user.id == OWNER_ID || event.user.role?(COBALT_MOMMY_ROLE_ID) || event.user.role?(MODERATOR_ROLE_ID) || event.user.id == COBALT_DEV_ID || event.user.role?(CHAMPION_OF_HALLOWEEN_ROLE_ID)
>>>>>>> 2cb08d4e
    ping = event.respond '**P** **O** **N** **G**'
    ping.edit "**P** **O** **N** **G** **|** **#{(Time.now - event.timestamp)*1000}ms**"
    sleep 10
    ping.delete
  end

  # Build Version command - Should be in this format: Build MM/DD/YYYY - Revision X (revision number should start at 0)
  command :build do |event|
<<<<<<< HEAD
    break unless event.user.id == OWNER_ID || COBALT_DEV_ID.include?(event.user.id) || event.user.role?(COBALT_MOMMY_ROLE_ID)
    ping = event.respond "Build 10/21/2020 - Revision 1"
=======
    break unless event.user.id == OWNER_ID || event.user.id == COBALT_DEV_ID || event.user.role?(COBALT_MOMMY_ROLE_ID)
    ping = event.respond "Build 1/31/2021 - Revision 1"
>>>>>>> 2cb08d4e
    sleep 10
    ping.delete
  end

  # Test Server Invte Command - Enables sending a link in chat to the Cobalt test server
  command :testserver do |event|
    break unless event.user.id == OWNER_ID || COBALT_DEV_ID.include?(event.user.id)
    ping = event.respond "https://discord.gg/PHHXXs7 This message will self-destruct in 10 seconds"
    sleep 10
    ping.delete
  end

  # Ded Chat Command
  command :ded do |event|
    break unless event.user.id == OWNER_ID || event.user.id == COBALT_DEV_ID
    ping = event.respond "https://tenor.com/view/the-dancing-dorito-irevive-this-chat-dance-gif-14308244"
  end


# Exit command
  command :exit do |event|
    # Breaks unless event user is Owner (or Dev for testing, this should be removed in the live version)
    break unless event.user.id == OWNER_ID || COBALT_DEV_ID.include?(event.user.id)
    event.respond 'Shutting down.'
    exit
  end
end<|MERGE_RESOLUTION|>--- conflicted
+++ resolved
@@ -8,11 +8,7 @@
   
   # Ping command
   command :ping do |event|
-<<<<<<< HEAD
     break unless event.user.id == OWNER_ID || COBALT_DEV_ID.include?(event.user.id) || event.user.role?(COBALT_MOMMY_ROLE_ID) || event.user.role?(MODERATOR_ROLE_ID)
-=======
-    break unless event.user.id == OWNER_ID || event.user.role?(COBALT_MOMMY_ROLE_ID) || event.user.role?(MODERATOR_ROLE_ID) || event.user.id == COBALT_DEV_ID || event.user.role?(CHAMPION_OF_HALLOWEEN_ROLE_ID)
->>>>>>> 2cb08d4e
     ping = event.respond '**P** **O** **N** **G**'
     ping.edit "**P** **O** **N** **G** **|** **#{(Time.now - event.timestamp)*1000}ms**"
     sleep 10
@@ -21,13 +17,8 @@
 
   # Build Version command - Should be in this format: Build MM/DD/YYYY - Revision X (revision number should start at 0)
   command :build do |event|
-<<<<<<< HEAD
     break unless event.user.id == OWNER_ID || COBALT_DEV_ID.include?(event.user.id) || event.user.role?(COBALT_MOMMY_ROLE_ID)
-    ping = event.respond "Build 10/21/2020 - Revision 1"
-=======
-    break unless event.user.id == OWNER_ID || event.user.id == COBALT_DEV_ID || event.user.role?(COBALT_MOMMY_ROLE_ID)
-    ping = event.respond "Build 1/31/2021 - Revision 1"
->>>>>>> 2cb08d4e
+    ping = event.respond "Build 1/31/2021 - Revision 2"
     sleep 10
     ping.delete
   end
